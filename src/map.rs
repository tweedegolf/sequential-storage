--- conflicted
+++ resolved
@@ -916,21 +916,15 @@
             };
             println!("Storing {item:?}");
 
-<<<<<<< HEAD
             store_item::<_, _>(
                 &mut tiny_flash,
                 0x00..0x40,
                 &mut cache::NoCache::new(),
                 &mut data_buffer,
-                item,
+                &item,
             )
             .await
             .unwrap();
-=======
-            store_item::<_, _>(&mut tiny_flash, 0x00..0x40, &mut data_buffer, &item)
-                .await
-                .unwrap();
->>>>>>> 5a83522e
         }
 
         assert_eq!(
@@ -980,21 +974,15 @@
             };
             println!("Storing {item:?}");
 
-<<<<<<< HEAD
             store_item::<_, _>(
                 &mut big_flash,
                 0x0000..0x1000,
                 &mut cache::NoCache::new(),
                 &mut data_buffer,
-                item,
+                &item,
             )
             .await
             .unwrap();
-=======
-            store_item::<_, _>(&mut big_flash, 0x0000..0x1000, &mut data_buffer, &item)
-                .await
-                .unwrap();
->>>>>>> 5a83522e
         }
 
         assert_eq!(
@@ -1046,21 +1034,15 @@
                     value: vec![i as u8; LENGHT_PER_KEY[i]],
                 };
 
-<<<<<<< HEAD
                 store_item::<_, _>(
                     &mut flash,
                     0x0000..0x4000,
                     &mut cache::NoCache::new(),
                     &mut data_buffer,
-                    item,
+                    &item,
                 )
                 .await
                 .unwrap();
-=======
-                store_item::<_, _>(&mut flash, 0x0000..0x4000, &mut data_buffer, &item)
-                    .await
-                    .unwrap();
->>>>>>> 5a83522e
             }
         }
 
