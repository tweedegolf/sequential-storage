--- conflicted
+++ resolved
@@ -4,11 +4,8 @@
 
 ## Unreleased
 
-<<<<<<< HEAD
 - Added `space_left` function for queue
-=======
 - Added a new `map::remove_all_items()` API to remove all stored items in flash.
->>>>>>> 8826bda8
 
 # 2.0.2 07-05-24
 
