# Changelog

(DD-MM-YY)

## Unreleased

<<<<<<< HEAD
- *Breaking:* The feature `defmt-03` has been renamed `defmt-10` to avoid a future breaking change.
=======
## 5.0.1 27-08-25

- Fixed the `Value` implementation for `Option<T>` so it now serializes and deserializes properly
- Add optional heapless v0.9 support
>>>>>>> c9937e07

## 5.0.0 31-07-25

- Added `Key` implementation for the unit type `()` for easy storage of a single value
- *Breaking:* Changed API for map `fetch_all_items` such that the `Key` is captured in `MapItemIter`.
- Fixed some logic so queue can be used on a single page. (It's still recommended to use at least 2 pages for both the queue and the map)
- Add some extra logic to catch more crc collisions

This release is 'disk'-compatible with 4.0

## 4.0.3 18-06-25

- Fixed queue regression introduced in 2.0.0. It used to erase pages opportunistically for better performance.
  This was missed in a refactor. This feature is back now and unlocks a boatload of performance.
- Fixed assert in previous release so it supports read sizes that are larger than the write size.

## 4.0.2 17-06-25

- Move to edition 2024
- Add a const assert to make sure flash `WRITE_SIZE` and `READ_SIZE` are multiples of each other
- Impl the core error trait for the error types
- Retry reading flash when CRCs are not equal to aid with SPI errors

## 4.0.1 17-01-25

- Swapped two checks so some fringe situations now rightly return corrupted data errors instead of wrongly user errors
- Added random data input fuzzing
  - You're still meant to run this crate on erased flash!

## 4.0.0 28-12-24

- Added item iterator for map.
- *Breaking:* Added `Value` impls for `bool`, `Option<T: Value>`, and `[T: Value; N]`.
  *This can break existing code because it changes type inference, be mindfull of that!*

This release is 'disk'-compatible with 3.0

## 3.0.1 25-07-24

- Add `defmt` attributes to cache types.

## 3.0.0 17-07-24

- *Breaking:* Map keys are now always passed by reference. This avoids extra cloning and memory use for bigger keys.
- Added `space_left` function for queue
- Added a new `map::remove_all_items()` API to remove all stored items in flash.

This release is 'disk'-compatible with 2.0

## 2.0.2 07-05-24

- Added check for too big items that won't ever fit in flash so it returns a good clear error.

## 2.0.1 06-05-24

- Implemented the `get_len` function for all built-in key types

## 2.0.0 06-05-24

- *Breaking:* Made the cache API a bit more strict. Caches now always have to be passed as a mutable reference.
  The API before would lead to a lot of extra unncesessary binary size.
- *Breaking:* Removed the `StorageItem` trait in favor of two separate `Key` and `Value` traits. This helps cut
  binary size and is closer to what users of the map APIs were expecting.
- *Breaking:* The error type is no longer generic over the Item error. That error variant has been renamed `SerializationError`
  and carries a predefined error subtype.
- Added `erase_all` function as a helper to erase the flash in a region.
- *Breaking:* Changed the way that queue iteration works. Now there's an `iter` function instead of two separate `peek_many` and `pop_many` functions. The new iter returns an entry from which you can get the data that was just peeked. If you want to pop it, then call the pop function on the entry.
- Added `arrayvec` feature that when activated impls the `Key` trait for `ArrayVec` and `ArrayString`.

## 1.0.0 01-03-24

- *Breaking:* Corruption repair is automatic now! The repair functions have been made private.
- *Breaking:* There's now only one error type. `MapError` has been retired and the main error type now carries
  the Item error as well. The queue uses `Infallable` as the item error type.
- *Breaking:* The feature `defmt` has been renamed `defmt-03` to avoid a future breaking change.
- Added `std` feature that implements the error trait for the error enum
- This release is flash compatible downto version 0.7

## 0.9.1 13-02-24

- Added `remove_item` to map

## 0.9.0 11-02-24

- *Breaking:* Storage item key must now also be clone
- Added KeyPointerCache which significantly helps out the map

## 0.8.1 07-02-24

- Added new PagePointerCache that caches more than the PageStateCache. See the readme for more details.

## 0.8.0 05-12-24

- *Breaking:* The item to store is now passed by reference to Map `store_item`
- *Breaking:* Added cache options to the functions to speed up reading the state of the flash.
  To retain the old behaviour you can pass the `NoCache` type as the cache parameter.
- Removed defmt logging since that wasn't being maintained. The format impl for the errors remain.

## 0.7.0 10-01-24

- *Breaking:* Data CRC has been upgraded to 32-bit from 16-bit. Turns out 16-bit has too many collisions.
  This increases the item header size from 6 to 8. The CRC was also moved to the front of the header to
  aid with shutdown/cancellation issues.
- When the state is corrupted, many issues can now be repaired with the repair functions in the map and queue modules
- Made changes to the entire crate to better survive shutoffs
- *Breaking:* Convert API to async first supporting the traits from embedded-storage-async. Flash
  drivers supporting `sequential-storage` can be wrapped using
  [BlockingAsync](https://docs.embassy.dev/embassy-embedded-hal/git/default/adapter/struct.BlockingAsync.html), and a 
  simple [blocking executor](https://docs.rs/futures/0.3.30/futures/executor/fn.block_on.html) can be used to call the 
  API from a non-async function.

## 0.6.2 - 22-12-23

- Small bug fixes and refactorings including an off-by-one error. Found with added fuzzing from ([#13](https://github.com/tweedegolf/sequential-storage/pull/13))

## 0.6.1 - 16-12-23

- Added queue peek_many and pop_many ([#12](https://github.com/tweedegolf/sequential-storage/pull/12))

## 0.6.0 - 21-11-23

- *Breaking:* Internal overhaul of the code. Both map and queue now use the same `item` module to store and read their data with.
- *Breaking:* Map serialization is no longer done in a stack buffer, but in the buffer provided by the user.
- *Breaking:* Map StorageItemError trait has been removed.
- Added CRC protection of the user data. If user data is corrupted, it will now be skipped as if it wasn't stored.
  If you think it should be reported to the user, let me know and propose an API for that!
- Read word size is no longer required to be 1. It can now be 1-32.

## 0.5.0 - 13-11-23

- *Breaking:* Map `store_item` item no longer uses a ram buffer to temporarily store erased items in.
  Instead it keeps an extra open page so it can copy from one page to another page directly.
  This means the minimum page count for map is now 2.

## 0.4.2 - 13-11-23

- Map no longer erases the flash when corrupted to self-recover. It now just returns an error so the user can choose what to do.

## 0.4.1 - 26-09-23

- Flipped one of the error messages in `queue::pop` and `queue::peek` from `BufferTooBig` to `BufferTooSmall` because that's a lot clearer
- Massive performance bug fixed for the queue. Before it had to read all pages from the start until the first pop or peek data was found.
  Now empty pages are erased which solves this issue.

## 0.4.0 - 04-07-23

- Fixed the queue implementation for devices with a write size of 1
- *Breaking:* The internal storage format for queue has changed, so is incompatible with existing stored memory. The max size has come down to 0x7FFE.

## 0.3.0 - 30-06-23

- Added new queue implementation with `push`, `peek` and `pop` which requires multiwrite flash
- *Breaking:* the map implementation now moved to its own module. You'll need to change your imports.

## 0.2.2 - 11-05-23

- Optimized reading items from flash which reduces the amount of reads by ~30% for small items.

## 0.2.1 - 19-01-23

- Added defmt behind a feature flag. When enabled, the error type implements Format

## 0.2.0 - 13-01-23

- Fixed a scenario where an infinite recursion could lead to a stackoverflow.
  If there's no more space to fit all items, you'll now get an error instead.
- Made the error non-exhaustive so that next time this update wouldn't be a breaking one.

## 0.1.0 - 12-01-23

- Initial release<|MERGE_RESOLUTION|>--- conflicted
+++ resolved
@@ -4,14 +4,12 @@
 
 ## Unreleased
 
-<<<<<<< HEAD
 - *Breaking:* The feature `defmt-03` has been renamed `defmt-10` to avoid a future breaking change.
-=======
+
 ## 5.0.1 27-08-25
 
 - Fixed the `Value` implementation for `Option<T>` so it now serializes and deserializes properly
 - Add optional heapless v0.9 support
->>>>>>> c9937e07
 
 ## 5.0.0 31-07-25
 
